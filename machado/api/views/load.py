# Copyright 2018 by Embrapa.  All rights reserved.
#
# This code is part of the machado distribution and governed by its
# license. Please see the LICENSE.txt and README.md files that should
# have been included as part of this package for licensing information.

"""Load views."""
from django.conf import settings
from django.core.management import call_command

from drf_yasg import openapi
from drf_yasg.utils import swagger_auto_schema

from machado.api.serializers import load as loadSerializers

from rest_framework import viewsets
from rest_framework import status
from rest_framework.permissions import IsAuthenticated
from rest_framework.response import Response

from threading import Thread


class OrganismViewSet(viewsets.GenericViewSet):
    """ViewSet for loading organism."""

    serializer_class = loadSerializers.OrganismSerializer
    permission_classes = [IsAuthenticated]
    operation_summary = "Load organism"
    operation_description = operation_summary + "<br /><br />"
    if hasattr(settings, "MACHADO_EXAMPLE_ORGANISM_COMMON_NAME"):
        operation_description += "<b>Example:</b><br />common_name={}".format(
            settings.MACHADO_EXAMPLE_ORGANISM_COMMON_NAME
        )

    request_body = openapi.Schema(
        type=openapi.TYPE_OBJECT,
        properties={
            "genus": openapi.Schema(type=openapi.TYPE_STRING, description="Genus"),
            "species": openapi.Schema(type=openapi.TYPE_STRING, description="Species"),
            "infraspecific_name": openapi.Schema(
                type=openapi.TYPE_STRING, description="Infraspecific name"
            ),
            "abbreviation": openapi.Schema(
                type=openapi.TYPE_STRING, description="Abbreviation"
            ),
            "common_name": openapi.Schema(
                type=openapi.TYPE_STRING, description="Common name"
            ),
            "comment": openapi.Schema(type=openapi.TYPE_STRING, description="Comment"),
        },
    )

    @swagger_auto_schema(
        request_body=request_body,
        operation_summary=operation_summary,
        operation_description=operation_description,
    )
    def create(self, request):
        """Handle the POST request for loading organism."""
        genus = request.data.get("genus")
        species = request.data.get("species")
        abbreviation = request.data.get("abbreviation")
        common_name = request.data.get("common_name")
        infraspecific_name = request.data.get("infraspecific_name")
        comment = request.data.get("comment")

        if not genus or not species:
            return Response(
                {"error": "Genus and species are required."},
                status=status.HTTP_400_BAD_REQUEST,
            )

        thread = Thread(
            target=call_command,
            args=("insert_organism",),
            kwargs=(
                {
                    "genus": genus,
                    "species": species,
                    "abbreviation": abbreviation,
                    "common_name": common_name,
                    "infraspecific_name": infraspecific_name,
                    "comment": comment,
                }
            ),
            daemon=True,
        )

        thread.start()

        return Response(
            {
                "status": "Submited successfully",
                "call_command": "insert_organism",
            },
            status=status.HTTP_200_OK,
        )


class RelationsOntologyViewSet(viewsets.GenericViewSet):
    """ViewSet for loading relations ontology."""

    serializer_class = loadSerializers.FileSerializer
    permission_classes = [IsAuthenticated]
    operation_summary = "Load relations ontology"
    operation_description = operation_summary + "<br /><br />"
    operation_description += "<li>URL: https://github.com/oborel/obo-relations</li>"
    operation_description += "<li>File: ro.obo</li>"

    file_param = openapi.Parameter(
        "file",
        openapi.IN_QUERY,
        description="ro.obo file",
        required=True,
        type=openapi.TYPE_FILE,
    )

    @swagger_auto_schema(
        manual_parameters=[
            file_param,
        ],
        operation_summary=operation_summary,
        operation_description=operation_description,
    )
    def create(self, request):
        """Handle the POST request for loading organism."""
        in_memory_file = request.FILES["file"]

        print(in_memory_file.name)

        destination = open(f"/tmp/{in_memory_file.name}", "wt")
        destination.write(in_memory_file.read().decode("ascii", "ignore"))
        destination.close()

        thread = Thread(
            target=call_command,
            args=("load_relations_ontology",),
            kwargs=(
                {
                    "file": f"/tmp/{in_memory_file.name}",
                    "verbosity": 0,
                }
            ),
            daemon=True,
        )

        thread.start()

        return Response(
            {
                "status": "Submited successfully",
                "call_command": "load_relations_ontology",
                "file": f"/tmp/{in_memory_file.name}",
            },
            status=status.HTTP_200_OK,
        )
<<<<<<< HEAD

class GeneOntologyViewSet(viewsets.GenericViewSet):
    """ViewSet for loading gene ontology."""

    serializer_class = loadSerializers.FileSerializer
    permission_classes = [IsAuthenticated]
    operation_summary = "Load gene ontology"
    operation_description = operation_summary + "<br /><br />"
    operation_description += "<li>URL: https://current.geneontology.org/ontology/</li>" # o link está cagado
    operation_description += "<li>File: go.obo</li>"
=======
    
class SequenceOntologyViewSet(viewsets.GenericViewSet):
    """ViewSet for loading sequence ontology."""

    serializer_class = loadSerializers.FileSerializer
    permission_classes = [IsAuthenticated]
    operation_summary = "Load sequence ontology"
    operation_description = operation_summary + "<br /><br />"
    operation_description += "<li>URL: https://github.com/The-Sequence-Ontology/SO-Ontologies</li>"
    operation_description += "<li>File: so.obo</li>"
>>>>>>> e0e531ff

    file_param = openapi.Parameter(
        "file",
        openapi.IN_QUERY,
<<<<<<< HEAD
        description="go.obo file",
=======
        description="so.obo file",
>>>>>>> e0e531ff
        required=True,
        type=openapi.TYPE_FILE,
    )

    @swagger_auto_schema(
        manual_parameters=[
            file_param,
        ],
        operation_summary=operation_summary,
        operation_description=operation_description,
    )
<<<<<<< HEAD
    def create(self, request):
        """Handle the POST request for loading organism."""
=======

    def create(self, request):
        """Handle the POST request for loading sequence ontology."""
>>>>>>> e0e531ff
        in_memory_file = request.FILES["file"]

        print(in_memory_file.name)

        destination = open(f"/tmp/{in_memory_file.name}", "wt")
        destination.write(in_memory_file.read().decode("ascii", "ignore"))
        destination.close()

        thread = Thread(
            target=call_command,
<<<<<<< HEAD
            args=("load_gene_ontology",),
=======
            args=("load_sequence_ontology",),
>>>>>>> e0e531ff
            kwargs=(
                {
                    "file": f"/tmp/{in_memory_file.name}",
                    "verbosity": 0,
                }
            ),
            daemon=True,
        )

        thread.start()

        return Response(
            {
                "status": "Submited successfully",
<<<<<<< HEAD
                "call_command": "load_gene_ontology",
=======
                "call_command": "load_sequence_ontology",
>>>>>>> e0e531ff
                "file": f"/tmp/{in_memory_file.name}",
            },
            status=status.HTTP_200_OK,
        )<|MERGE_RESOLUTION|>--- conflicted
+++ resolved
@@ -155,18 +155,6 @@
             },
             status=status.HTTP_200_OK,
         )
-<<<<<<< HEAD
-
-class GeneOntologyViewSet(viewsets.GenericViewSet):
-    """ViewSet for loading gene ontology."""
-
-    serializer_class = loadSerializers.FileSerializer
-    permission_classes = [IsAuthenticated]
-    operation_summary = "Load gene ontology"
-    operation_description = operation_summary + "<br /><br />"
-    operation_description += "<li>URL: https://current.geneontology.org/ontology/</li>" # o link está cagado
-    operation_description += "<li>File: go.obo</li>"
-=======
     
 class SequenceOntologyViewSet(viewsets.GenericViewSet):
     """ViewSet for loading sequence ontology."""
@@ -177,16 +165,11 @@
     operation_description = operation_summary + "<br /><br />"
     operation_description += "<li>URL: https://github.com/The-Sequence-Ontology/SO-Ontologies</li>"
     operation_description += "<li>File: so.obo</li>"
->>>>>>> e0e531ff
 
     file_param = openapi.Parameter(
         "file",
         openapi.IN_QUERY,
-<<<<<<< HEAD
-        description="go.obo file",
-=======
         description="so.obo file",
->>>>>>> e0e531ff
         required=True,
         type=openapi.TYPE_FILE,
     )
@@ -198,14 +181,9 @@
         operation_summary=operation_summary,
         operation_description=operation_description,
     )
-<<<<<<< HEAD
-    def create(self, request):
-        """Handle the POST request for loading organism."""
-=======
 
     def create(self, request):
         """Handle the POST request for loading sequence ontology."""
->>>>>>> e0e531ff
         in_memory_file = request.FILES["file"]
 
         print(in_memory_file.name)
@@ -216,11 +194,7 @@
 
         thread = Thread(
             target=call_command,
-<<<<<<< HEAD
-            args=("load_gene_ontology",),
-=======
             args=("load_sequence_ontology",),
->>>>>>> e0e531ff
             kwargs=(
                 {
                     "file": f"/tmp/{in_memory_file.name}",
@@ -235,11 +209,65 @@
         return Response(
             {
                 "status": "Submited successfully",
-<<<<<<< HEAD
+                "call_command": "load_sequence_ontology",
+                "file": f"/tmp/{in_memory_file.name}",
+            },
+            status=status.HTTP_200_OK,
+        )
+
+class GeneOntologyViewSet(viewsets.GenericViewSet):
+    """ViewSet for loading gene ontology."""
+
+    serializer_class = loadSerializers.FileSerializer
+    permission_classes = [IsAuthenticated]
+    operation_summary = "Load gene ontology"
+    operation_description = operation_summary + "<br /><br />"
+    operation_description += "<li>URL: https://current.geneontology.org/ontology/</li>" # o link está cagado
+    operation_description += "<li>File: go.obo</li>"
+
+    file_param = openapi.Parameter(
+        "file",
+        openapi.IN_QUERY,
+        description="go.obo file",
+        required=True,
+        type=openapi.TYPE_FILE,
+    )
+
+    @swagger_auto_schema(
+        manual_parameters=[
+            file_param,
+        ],
+        operation_summary=operation_summary,
+        operation_description=operation_description,
+    )
+    def create(self, request):
+        """Handle the POST request for loading organism."""
+        in_memory_file = request.FILES["file"]
+
+        print(in_memory_file.name)
+
+        destination = open(f"/tmp/{in_memory_file.name}", "wt")
+        destination.write(in_memory_file.read().decode("ascii", "ignore"))
+        destination.close()
+
+        thread = Thread(
+            target=call_command,
+            args=("load_gene_ontology",),
+            kwargs=(
+                {
+                    "file": f"/tmp/{in_memory_file.name}",
+                    "verbosity": 0,
+                }
+            ),
+            daemon=True,
+        )
+
+        thread.start()
+
+        return Response(
+            {
+                "status": "Submited successfully",
                 "call_command": "load_gene_ontology",
-=======
-                "call_command": "load_sequence_ontology",
->>>>>>> e0e531ff
                 "file": f"/tmp/{in_memory_file.name}",
             },
             status=status.HTTP_200_OK,
