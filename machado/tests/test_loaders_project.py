# Copyright 2018 by Embrapa.  All rights reserved.
#
# This code is part of the machado distribution and governed by its
# license. Please see the LICENSE.txt and README.md files that should
# have been included as part of this package for licensing information.

"""Tests project loader."""

<<<<<<< HEAD
from machado.models import Db, Dbxref
from machado.models import ProjectDbxref
from machado.loaders.project import ProjectLoader
from django.test import TestCase
=======
from machado.models import Db, Dbxref, Project, Projectprop
from machado.models import Cv, Cvterm
from machado.loaders.project import ProjectLoader
from django.test import TestCase
from django.core.management import call_command
>>>>>>> 24834a3b


class ProjectTest(TestCase):
    """Tests Loaders - ProjectLoader."""

    def test_store_project(self):
        """Tests - project."""
        test_db = Db.objects.create(name='RO')
        test_dbxref = Dbxref.objects.create(accession='00002', db=test_db)
        test_cv = Cv.objects.create(name='relationship')
        Cvterm.objects.create(
            name='contained in', cv=test_cv, dbxref=test_dbxref,
            is_obsolete=0, is_relationshiptype=0)
        test_project_file1 = ProjectLoader()
        # Project name
        test_filename = 'test_filename.txt'
        test_acc = "GSE12345"
        test_project1 = test_project_file1.store_project(
            name=test_acc,
            filename=test_filename)
        self.assertEqual(test_acc, test_project1.name)
        self.assertEqual(True, Project.objects.filter(
            project_id=test_project1.project_id).exists())
        self.assertEqual(True, Projectprop.objects.filter(
            project=test_project1, value=test_filename).exists())
        # ProjectDbxref with known accession and Db
        call_command("remove_file",
                     "--name=test_filename.txt",
                     "--verbosity=0")
        self.assertEqual(False, Project.objects.filter(
            project_id=test_project1.project_id).exists())
        # self.assertFalse(test_acc, test_dbxref1.accession)
        self.assertEqual(False, Projectprop.objects.filter(
            project_id=test_project1.project_id, value=test_filename).exists())<|MERGE_RESOLUTION|>--- conflicted
+++ resolved
@@ -6,18 +6,12 @@
 
 """Tests project loader."""
 
-<<<<<<< HEAD
 from machado.models import Db, Dbxref
-from machado.models import ProjectDbxref
 from machado.loaders.project import ProjectLoader
 from django.test import TestCase
-=======
-from machado.models import Db, Dbxref, Project, Projectprop
+from machado.models import Project, Projectprop
 from machado.models import Cv, Cvterm
-from machado.loaders.project import ProjectLoader
-from django.test import TestCase
 from django.core.management import call_command
->>>>>>> 24834a3b
 
 
 class ProjectTest(TestCase):
