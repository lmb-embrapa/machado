# Copyright 2018 by Embrapa.  All rights reserved.
#
# This code is part of the machado distribution and governed by its
# license. Please see the LICENSE.txt and README.md files that should
# have been included as part of this package for licensing information.

"""Load feature file."""

from machado.models import Cv, Db, Cvterm, Dbxref, Dbxrefprop
from machado.models import Feature, FeatureCvterm, FeatureDbxref, Featureloc
from machado.models import Featureprop, FeatureSynonym
from machado.models import FeatureRelationship, FeatureRelationshipprop
from machado.models import Organism, Pub, PubDbxref, FeaturePub, Synonym
from machado.loaders.common import retrieve_organism
from machado.loaders.exceptions import ImportingError
from datetime import datetime, timezone
from django.core.exceptions import ObjectDoesNotExist
from django.db.utils import IntegrityError
from pysam.libctabixproxies import GTFProxy
from time import time
from typing import Dict, List, Set, Union
from urllib.parse import unquote
from Bio.SearchIO._model import Hit

# The following features are handled in a specific manner and should not
# be included in VALID_ATTRS: id, name, and parent
VALID_ATTRS = ['dbxref', 'note', 'display', 'alias', 'ontology_term',
               'orf_classification', 'synonym', 'is_circular',
               'gene_synonym', 'description', 'product']


class FeatureLoader(object):
    """Load feature records."""

    help = 'Load feature records.'

    def __init__(self,
                 source: str,
                 filename: str,
                 organism: Union[str, Organism],
                 doi: str = None) -> None:
        """Execute the init function."""
        # initialization of lists/sets to store ignored attributes,
        # ignored goterms, and relationships
        self.cache: Dict[str, str] = dict()
        self.usedcache = 0
        self.ignored_attrs: Set[str] = set()
        self.ignored_goterms: Set[str] = set()
        self.relationships: List[Dict[str, str]] = list()
        if isinstance(organism, Organism):
            self.organism = organism
        else:
            try:
                self.organism = retrieve_organism(organism)
            except ObjectDoesNotExist as e:
                raise ImportingError(e)

        try:
            self.db, created = Db.objects.get_or_create(name=source.upper())
            self.filename = filename
        except IntegrityError as e:
            raise ImportingError(e)

        self.db_null, created = Db.objects.get_or_create(name='null')
        null_dbxref, created = Dbxref.objects.get_or_create(
            db=self.db_null, accession='null')
        null_cv, created = Cv.objects.get_or_create(name='null')
        null_cvterm, created = Cvterm.objects.get_or_create(
            cv=null_cv,
            name='null',
            definition='',
            dbxref=null_dbxref,
            is_obsolete=0,
            is_relationshiptype=0)
        self.pub, created = Pub.objects.get_or_create(
            miniref='null',
            uniquename='null',
            type_id=null_cvterm.cvterm_id,
            is_obsolete=False)

        self.cvterm_contained_in = Cvterm.objects.get(
            name='contained in', cv__name='relationship')
        self.aa_cvterm = Cvterm.objects.get(
            name='polypeptide', cv__name='sequence')
        self.so_term_protein_match = Cvterm.objects.get(
            name='protein_match', cv__name='sequence')
        # Retrieve DOI's Dbxref
        dbxref_doi = None
        self.pub_dbxref_doi = None
        if doi:
            try:
                dbxref_doi = Dbxref.objects.get(accession=doi)
            except ObjectDoesNotExist as e:
                raise ImportingError(e)
            try:
                self.pub_dbxref_doi = PubDbxref.objects.get(dbxref=dbxref_doi)
            except ObjectDoesNotExist as e:
                raise ImportingError(e)

    def get_attributes(self, attributes: str) -> Dict[str, str]:
        """Get attributes."""
        result = dict()
        fields = attributes.split(";")
        for field in fields:
            try:
                key, value = field.split("=")
                result[key.lower()] = unquote(value)
            except ValueError:
                pass
        return result

    def process_attributes(self,
                           feature_id: int,
                           attrs: Dict[str, str]) -> None:
        """Process the VALID_ATTRS attributes."""
        try:
            cvterm_exact = Cvterm.objects.get(
                name='exact', cv__name='synonym_type')
        except ObjectDoesNotExist as e:
            raise ImportingError(e)

        # Don't forget to add the attribute to the constant VALID_ATTRS
        for key in attrs:
            if key not in VALID_ATTRS:
                continue
            elif key in ['ontology_term']:
                # store in featurecvterm
                terms = attrs[key].split(',')
                for term in terms:
                    try:
                        aux_db, aux_term = term.split(':')
                        term_db = Db.objects.get(name=aux_db.upper())
                        dbxref = Dbxref.objects.get(
                            db=term_db, accession=aux_term)
                        cvterm = Cvterm.objects.get(dbxref=dbxref)
                        FeatureCvterm.objects.create(feature_id=feature_id,
                                                     cvterm=cvterm,
                                                     pub=self.pub,
                                                     is_not=False,
                                                     rank=0)
                    except ObjectDoesNotExist:
                        self.ignored_goterms.add(term)
            elif key in ['dbxref']:
                try:
                    dbxrefs = attrs[key].split(',')
                except ValueError as e:
                    raise ImportingError('{}: {}'.format(attrs[key], e))
                for dbxref in dbxrefs:
                    # It expects just one dbxref formated as XX:012345
                    try:
                        aux_db, aux_dbxref = dbxref.split(':')
                    except ValueError as e:
                        raise ImportingError('{}: {}'.format(dbxref, e))
                    db, created = Db.objects.get_or_create(name=aux_db.upper())
                    dbxref, created = Dbxref.objects.get_or_create(
                        db=db, accession=aux_dbxref)
                    FeatureDbxref.objects.create(feature_id=feature_id,
                                                 dbxref=dbxref,
                                                 is_current=1)
            elif key in ['alias', 'gene_synonym', 'synonym']:
                synonym, created = Synonym.objects.get_or_create(
                    name=attrs.get(key),
                    defaults={'type_id': cvterm_exact.cvterm_id,
                              'synonym_sgml': attrs.get(key)})
                FeatureSynonym.objects.create(synonym=synonym,
                                              feature_id=feature_id,
                                              pub=self.pub,
                                              is_current=True,
                                              is_internal=False)
            else:
                note_dbxref, created = Dbxref.objects.get_or_create(
                    db=self.db_null, accession=key)
                cv_feature_property, created = Cv.objects.get_or_create(
                    name='feature_property')
                note_cvterm, created = Cvterm.objects.get_or_create(
                    cv=cv_feature_property,
                    name=key,
                    dbxref=note_dbxref,
                    defaults={'definition': '',
                              'is_relationshiptype': 0,
                              'is_obsolete': 0})
                featureprop_obj, created = Featureprop.objects.get_or_create(
                    feature_id=feature_id, type_id=note_cvterm.cvterm_id,
                    rank=0, defaults={'value': attrs.get(key)})
                if not created:
                    featureprop_obj.value = attrs.get(key)
                    featureprop_obj.save()

    def store_tabix_feature(self, tabix_feature: GTFProxy) -> None:
        """Store tabix feature."""
        for key in self.get_attributes(tabix_feature.attributes):
            if key not in VALID_ATTRS and key not in ['id', 'name', 'parent']:
                self.ignored_attrs.add(key)

        cvterm = Cvterm.objects.get(
            name=tabix_feature.feature, cv__name='sequence')

        attrs_id = self.get_attributes(tabix_feature.attributes).get('id')
        attrs_name = self.get_attributes(tabix_feature.attributes).get('name')
        try:
            attrs_parent = self.get_attributes(
                tabix_feature.attributes).get('parent').split(',')
        except AttributeError:
            attrs_parent = list()

        # set id = auto# for features that lack it
        if attrs_id is None:
            attrs_id = 'auto{}'.format(str(time()))

        try:
            dbxref, created = Dbxref.objects.get_or_create(
                db=self.db, accession=attrs_id)
            Dbxrefprop.objects.get_or_create(
                dbxref=dbxref, type_id=self.cvterm_contained_in.cvterm_id,
                value=self.filename, rank=0)
            feature_id = Feature.objects.create(
                organism=self.organism, uniquename=attrs_id,
                type_id=cvterm.cvterm_id, name=attrs_name,
                dbxref=dbxref, is_analysis=False, is_obsolete=False,
                timeaccessioned=datetime.now(timezone.utc),
                timelastmodified=datetime.now(timezone.utc)).feature_id
        except IntegrityError as e:
            raise ImportingError(
                    'ID {} already registered. {}'.format(attrs_id, e))

        # DOI: try to link feature to publication's DOI
        if (feature_id and self.pub_dbxref_doi):
            try:
                FeaturePub.objects.get_or_create(
                        feature_id=feature_id,
                        pub_id=self.pub_dbxref_doi.pub_id)
            except IntegrityError as e:
                raise ImportingError(e)

        srcdb = Db.objects.get(name="FASTA_SOURCE")
        srcdbxref = Dbxref.objects.get(accession=tabix_feature.contig,
                                       db=srcdb)
        srcfeature = Feature.objects.filter(
            dbxref=srcdbxref, organism=self.organism).values_list(
                'feature_id', flat=True)
        if len(srcfeature) == 1:
            srcfeature_id = srcfeature.first()
        else:
            raise ImportingError(
                    "Parent not found: {}. It's required to load "
                    "a reference FASTA file before loading features."
                    .format(tabix_feature.contig))

        # the database requires -1, 0, and +1 for strand
        if tabix_feature.strand == '+':
            strand = +1
        elif tabix_feature.strand == '-':
            strand = -1
        else:
            strand = 0

        # if row.frame is . phase = None
        # some versions of pysam throws ValueError
        try:
            phase = tabix_feature.frame
            if tabix_feature.frame == '.':
                phase = None
        except ValueError:
            phase = None

        try:
            Featureloc.objects.get_or_create(
                feature_id=feature_id,
                srcfeature_id=srcfeature_id,
                fmin=tabix_feature.start,
                is_fmin_partial=False,
                fmax=tabix_feature.end,
                is_fmax_partial=False,
                strand=strand,
                phase=phase,
                locgroup=0,
                rank=0)
        except IntegrityError as e:
            print(attrs_id,
                  srcdbxref,
                  tabix_feature.start,
                  tabix_feature.end,
                  strand,
                  phase)
            raise ImportingError(e)

        self.process_attributes(
            feature_id=feature_id,
            attrs=self.get_attributes(tabix_feature.attributes))

        for parent in attrs_parent:
            self.relationships.append({'object_id': attrs_id,
                                       'subject_id': parent})

        # Additional protrein record for each mRNA with the exact same ID
        if tabix_feature.feature == 'mRNA':
            translation_of = Cvterm.objects.get(
                name='translation_of', cv__name='sequence')
            feature_mRNA_translation_id = Feature.objects.create(
                    organism=self.organism,
                    uniquename=attrs_id,
                    type_id=self.aa_cvterm.cvterm_id,
                    name=attrs_name,
                    dbxref=dbxref,
                    is_analysis=False,
                    is_obsolete=False,
                    timeaccessioned=datetime.now(timezone.utc),
                    timelastmodified=datetime.now(timezone.utc)).feature_id
            FeatureRelationship.objects.create(
                object_id=feature_mRNA_translation_id, subject_id=feature_id,
                type=translation_of, rank=0)

    def store_relationships(self) -> None:
        """Store the relationships."""
        part_of = Cvterm.objects.get(name='part_of', cv__name='sequence')
        relationships = list()
        features = Feature.objects.filter(
            organism=self.organism).exclude(type=self.aa_cvterm).only(
<<<<<<< HEAD
                'feature_id')
=======
                'feature_id', 'uniquename', 'organism')
>>>>>>> 9ac827f1
        for item in self.relationships:
            try:
                # the aa features should be excluded since they were created
                # using the same mRNA ID
                object = features.get(uniquename=item['object_id'],
                                      organism=self.organism)
                subject = features.get(uniquename=item['subject_id'],
                                       organism=self.organism)
                relationships.append(FeatureRelationship(
                    subject_id=subject.feature_id,
                    object_id=object.feature_id,
                    type_id=part_of.cvterm_id,
                    rank=0))
            except ObjectDoesNotExist:
                print('Parent/Feature ({}/{}) not registered.'
                      .format(item['object_id'], item['subject_id']))

        FeatureRelationship.objects.bulk_create(relationships)

    def store_bio_searchio_hit(self,
                               searchio_hit: Hit,
                               target: str) -> None:
        """Store bio searchio hit."""
        if not hasattr(searchio_hit, 'accession'):
            searchio_hit.accession = None

        # if interproscan-xml parsing, get db name from Hit.attributes.
        if target == 'InterPro':
            db_name = searchio_hit.attributes['Target'].upper()
            db, created = Db.objects.get_or_create(name=db_name)
        # if blast-xml parsing, db name is self.db ("BLAST_source")
        else:
            db = self.db

        dbxref, created = Dbxref.objects.get_or_create(
            db=db, accession=searchio_hit.id)
        feature, created = Feature.objects.get_or_create(
                organism=self.organism,
                uniquename=searchio_hit.id,
                type_id=self.so_term_protein_match.cvterm_id,
                name=searchio_hit.accession,
                dbxref=dbxref,
                defaults={
                    'is_analysis': False,
                    'is_obsolete': False,
                    'timeaccessioned': datetime.now(timezone.utc),
                    'timelastmodified': datetime.now(timezone.utc)})
        if not created:
            return None

        for aux_dbxref in searchio_hit.dbxrefs:
            aux_db, aux_term = aux_dbxref.split(':')
            if aux_db == 'GO':
                try:
                    term_db = Db.objects.get(name=aux_db.upper())
                    dbxref = Dbxref.objects.get(
                        db=term_db, accession=aux_term)
                    cvterm = Cvterm.objects.get(dbxref=dbxref)
                    FeatureCvterm.objects.get_or_create(
                        feature=feature, cvterm=cvterm, pub=self.pub,
                        is_not=False, rank=0)
                except ObjectDoesNotExist:
                    self.ignored_goterms.add(aux_dbxref)
            else:
                term_db, created = Db.objects.get_or_create(
                    name=aux_db.upper())
                dbxref, created = Dbxref.objects.get_or_create(
                    db=term_db, accession=aux_term)
                FeatureDbxref.objects.get_or_create(
                    feature=feature, dbxref=dbxref, is_current=1)

        return None

    def store_feature_annotation(self,
                                 feature: str,
                                 cvterm: str,
                                 annotation: str) -> None:
        """Store feature annotation."""
        attrs = {cvterm: annotation}
        for key in attrs:
            if key not in VALID_ATTRS:
                self.ignored_attrs.add(key)

        features = Feature.objects.filter(
            organism=self.organism,
            dbxref__accession=feature,
            dbxref__db__name__in=['GFF_SOURCE', 'FASTA_SOURCE']).only(
                'feature_id')

        if len(features) == 0:
            raise ImportingError('{} not found.'.format(feature))

        for feature_obj in features:
            self.process_attributes(feature_obj.feature_id, attrs)

    def store_feature_publication(self,
                                  feature: str,
                                  doi: str) -> None:
        """Store feature publication."""
        features = Feature.objects.filter(
            organism=self.organism,
            dbxref__accession=feature,
            dbxref__db__name__in=['GFF_SOURCE', 'FASTA_SOURCE']).only(
                'feature_id')

        if len(features) == 0:
            raise ImportingError('{} not found.'.format(feature))

        try:
            doi_obj = Dbxref.objects.get(accession=doi, db__name='DOI')
            pub_obj = Pub.objects.get(PubDbxref_pub_Pub__dbxref=doi_obj)
        except ObjectDoesNotExist:
            raise ImportingError('{} not registered.', doi)

        for feature_obj in features:
            FeaturePub.objects.get_or_create(
                    feature=feature_obj,
                    pub=pub_obj)

    def store_feature_pairs(
                            self,
                            pair: list,
                            term: Union[str, Cvterm],
                            value: str = None,
                            cache: int = 0
                            ) -> None:
        """Store Feature Relationship Pairs."""
        # only cvterm_id allowed
        if isinstance(term, Cvterm):
            cvterm_id = term.cvterm_id
        else:
            cvterm_id = term
        # lets get feature_ids from the pair
        try:
            subject_id = Feature.objects.filter(
                type__cv__name='sequence',
                type__name='polypeptide',
                dbxref__accession=pair[0],
                dbxref__db__name__in=['GFF_SOURCE',
                                      'FASTA_SOURCE'],
                ).values_list('feature_id', flat=True).first()
            object_id = Feature.objects.filter(
                type__cv__name='sequence',
                type__name='polypeptide',
                dbxref__accession=pair[1],
                dbxref__db__name__in=['GFF_SOURCE',
                                      'FASTA_SOURCE'],
                ).values_list('feature_id', flat=True).first()
            frelationship_id = FeatureRelationship.objects.create(
                                    subject_id=subject_id,
                                    object_id=object_id,
                                    type_id=cvterm_id,
                                    value=value,
                                    rank=0).feature_relationship_id
            FeatureRelationshipprop.objects.create(
                    feature_relationship_id=frelationship_id,
                    type_id=self.cvterm_contained_in.cvterm_id,
                    value=self.filename,
                    rank=0)
        except ObjectDoesNotExist:
            print('Feature from pair ({}/{}) not registered.'
                  .format(pair[0], pair[1]))
        except IntegrityError as e:
            raise ImportingError(e)

    def store_feature_groups(
                               self,
                               group: list,
                               term: Union[str, Cvterm],
                               value: str = None,
                               cache: int = 0
                               ) -> None:
        """Store Feature Relationship Groups."""
        # only cvterm_id allowed
        if isinstance(term, Cvterm):
            cvterm = term.cvterm_id
        else:
            cvterm = term
        featureprops = list()
        feature_list = list(Feature.objects.filter(
            type__cv__name='sequence',
            type__name='polypeptide',
            dbxref__accession__in=group,
            dbxref__db__name__in=['GFF_SOURCE',
                                  'FASTA_SOURCE'],

            ).distinct('feature_id').values_list('feature_id', flat=True))
        # only stores clusters with 2 or more members
        if len(feature_list) > 1:
            for member in feature_list:
                featureprops.append(Featureprop(
                               feature_id=member,
                               type_id=cvterm,
                               value=value,
                               rank=0))
            Featureprop.objects.bulk_create(featureprops)<|MERGE_RESOLUTION|>--- conflicted
+++ resolved
@@ -316,11 +316,7 @@
         relationships = list()
         features = Feature.objects.filter(
             organism=self.organism).exclude(type=self.aa_cvterm).only(
-<<<<<<< HEAD
-                'feature_id')
-=======
                 'feature_id', 'uniquename', 'organism')
->>>>>>> 9ac827f1
         for item in self.relationships:
             try:
                 # the aa features should be excluded since they were created
