--- conflicted
+++ resolved
@@ -166,11 +166,7 @@
           {% for domain in protein.relationship %}
             <tr>
               <td>{{ domain.db|safe }}</td>
-<<<<<<< HEAD
-              <td>{{ domain.subject|safe }}
-=======
               <td>{{ domain.subject_id|safe }} {{ domain.subject_desc|safe }}
->>>>>>> 13d6b569
             </td>
             </tr>
           {% endfor %}
